--- conflicted
+++ resolved
@@ -10,23 +10,6 @@
 from enspara.cluster import KHybrid
 from enspara.util import array as ra
 
-<<<<<<< HEAD
-
-class readable_dir(argparse.Action):
-    def __call__(self, parser, namespace, values, option_string=None):
-        prospective_dir = os.path.dirname(os.path.abspath(values))
-        if not os.path.isdir(prospective_dir):
-            raise argparse.ArgumentTypeError(
-                "readable_dir:{0} is not a valid path".format(prospective_dir))
-        if os.access(prospective_dir, os.R_OK):
-            setattr(namespace, self.dest, values)
-        else:
-            raise argparse.ArgumentTypeError(
-                "readable_dir:{0} is not a readable dir".format(
-                    prospective_dir))
-
-=======
->>>>>>> 3b4dd229
 
 def process_command_line(argv):
     parser = argparse.ArgumentParser(formatter_class=argparse.
@@ -78,15 +61,9 @@
     elif args.cluster_distance.lower() == 'manhattan':
         args.cluster_distance = diff_manhattan
 
-<<<<<<< HEAD
-    a_file_exists = any(os.path.isfile(getattr(args, o)) for o in
-                        ['assignments', 'distances', 'center_indices',
-                         'cluster_centers'])
-=======
     a_file_exists = any(
         os.path.isfile(getattr(args, o)) for o in
         ['assignments', 'distances', 'center_indices', 'cluster_centers'])
->>>>>>> 3b4dd229
     if a_file_exists and not args.overwrite:
         raise FileExistsError
 
